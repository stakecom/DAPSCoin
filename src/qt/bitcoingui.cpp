// Copyright (c) 2011-2014 The Bitcoin developers
// Copyright (c) 2014-2015 The Dash developers
// Copyright (c) 2015-2018 The PIVX developers
// Copyright (c) 2018-2019 The DAPS Project developers
// Distributed under the MIT/X11 software license, see the accompanying
// file COPYING or http://www.opensource.org/licenses/mit-license.php.

#include "bitcoingui.h"

#include "bitcoinunits.h"
#include "clientmodel.h"
#include "guiconstants.h"
#include "guiutil.h"
#include "miner.h"
#include "networkstyle.h"
#include "notificator.h"
#include "openuridialog.h"
#include "optionsdialog.h"
#include "optionsmodel.h"
#include "overviewpage.h"
#include "rpcconsole.h"
#include "utilitydialog.h"
#include "masternode-sync.h"

#ifdef ENABLE_WALLET
#include "blockexplorer.h"
#include "walletframe.h"
#include "walletmodel.h"
#endif // ENABLE_WALLET

#ifdef Q_OS_MAC
#include "macdockiconhandler.h"
#endif

#include "init.h"
#include "masternodelist.h"
#include "guiinterface.h"
#include "util.h"

#include <iostream>

#include <QAction>
#include <QApplication>
#include <QDateTime>
#include <QDesktopWidget>
#include <QDragEnterEvent>
#include <QIcon>
#include <QListWidget>
#include <QMenuBar>
#include <QMessageBox>
#include <QMimeData>
#include <QMouseEvent>
#include <QCursor>
#include <QSettings>
#include <QStackedWidget>
#include <QStyle>
#include <QTimer>
#include <QTextEdit>
#include <QToolBar>
#include <QVBoxLayout>
#include <QPushButton>
#include <QDesktopServices>

#if QT_VERSION < 0x050000
#include <QTextDocument>
#include <QUrl>
#else
#include <QUrlQuery>
#endif

const QString BitcoinGUI::DEFAULT_WALLET = "~Default";

BitcoinGUI::BitcoinGUI(const NetworkStyle* networkStyle, QWidget* parent) : QMainWindow(parent),
                                                                            clientModel(0),
                                                                            walletFrame(0),
                                                                            unitDisplayControl(0),
                                                                            labelStakingIcon(0),
                                                                            labelEncryptionIcon(0),
                                                                            labelConnectionsIcon(0),
                                                                            labelBlocksIcon(0),
                                                                            appMenuBar(0),
                                                                            overviewAction(0),
                                                                            historyAction(0),
                                                                            masternodeAction(0),
                                                                            quitAction(0),
                                                                            sendCoinsAction(0),
                                                                            usedSendingAddressesAction(0),
                                                                            usedReceivingAddressesAction(0),
                                                                            multisigCreateAction(0),
                                                                            multisigSpendAction(0),
                                                                            multisigSignAction(0),
                                                                            aboutAction(0),
                                                                            receiveCoinsAction(0),
                                                                            //                                                                            privacyAction(0),
                                                                            optionsAction(0),
                                                                            toggleHideAction(0),
                                                                            encryptWalletAction(0),
                                                                            backupWalletAction(0),
                                                                            changePassphraseAction(0),
                                                                            aboutQtAction(0),
                                                                            openRPCConsoleAction(0),
                                                                            openAction(0),
                                                                            showHelpMessageAction(0),
                                                                            multiSendAction(0),
                                                                            trayIcon(0),
                                                                            trayIconMenu(0),
                                                                            notificator(0),
                                                                            rpcConsole(0),
                                                                            explorerWindow(0),
                                                                            prevBlocks(0),
                                                                            spinnerFrame(0),
                                                                            m_previousPos(0,0),
                                                                            m_fMousePress(0)
{
    /* Open CSS when configured */
    this->setStyleSheet(GUIUtil::loadStyleSheet());

    this->setMinimumSize(1147, 768);
    GUIUtil::restoreWindowGeometry("nWindow", QSize(1147, 768), this);

    QString windowTitle = tr("DAPS Coin") + " ";
#ifdef ENABLE_WALLET
    /* if compiled with wallet support, -disablewallet can still disable the wallet */
    enableWallet = !GetBoolArg("-disablewallet", false);
#else
    enableWallet = false;
#endif // ENABLE_WALLET
    if (enableWallet) {
        windowTitle += tr("Keychain Wallet");
    } else {
        windowTitle += tr("Node");
    }
    QString userWindowTitle = QString::fromStdString(GetArg("-windowtitle", ""));
    if (!userWindowTitle.isEmpty()) windowTitle += " - " + userWindowTitle;
    windowTitle += " " + networkStyle->getTitleAddText();
#ifndef Q_OS_MAC
    QApplication::setWindowIcon(networkStyle->getAppIcon());
    setWindowIcon(networkStyle->getAppIcon());
#else
    MacDockIconHandler::instance()->setIcon(networkStyle->getAppIcon());
#endif
    setWindowTitle(windowTitle);

#if defined(Q_OS_MAC) && QT_VERSION < 0x050000
    // This property is not implemented in Qt 5. Setting it has no effect.
    // A replacement API (QtMacUnifiedToolBar) is available in QtMacExtras.
    setUnifiedTitleAndToolBarOnMac(true);
#endif

    rpcConsole = new RPCConsole(enableWallet ? this : 0);
#ifdef ENABLE_WALLET
    if (enableWallet) {
        /** Create wallet frame*/
        walletFrame = new WalletFrame(this);
        explorerWindow = new BlockExplorer(this);
    } else
#endif // ENABLE_WALLET
    {
        /* When compiled without wallet or -disablewallet is provided,
         * the central widget is the rpc console.
         */
        setCentralWidget(rpcConsole);
    }

    // Accept D&D of URIs
    setAcceptDrops(true);

    // Create actions for the toolbar, menu bar and tray/dock icon
    // Needs walletFrame to be initialized
    createActions(networkStyle);

    // Create application menu bar
    createMenuBar();

    // Create the toolbars
    createToolBars();

    // Create system tray icon and notification
    createTrayIcon(networkStyle);

    // Status bar notification icons
    frameBlocks = new QFrame();
    frameBlocks->setContentsMargins(0, 0, 0, 0);
    frameBlocks->setSizePolicy(QSizePolicy::Fixed, QSizePolicy::Preferred);
    QHBoxLayout* frameBlocksLayout = new QHBoxLayout(frameBlocks);
    frameBlocksLayout->setContentsMargins(3, 0, 3, 0);
    frameBlocksLayout->setSpacing(3);
    unitDisplayControl = new UnitDisplayStatusBarControl();
    labelStakingIcon = new QLabel();
    labelEncryptionIcon = new QPushButton(this);
    labelEncryptionIcon->setFlat(true); // Make the button look like a label, but clickable
    labelEncryptionIcon->setStyleSheet(".QPushButton { background-color: rgba(255, 255, 255, 0);}");
    labelEncryptionIcon->setMaximumSize(STATUSBAR_ICONSIZE, STATUSBAR_ICONSIZE);
    labelConnectionsIcon = new QPushButton();
    labelConnectionsIcon->setFlat(true); // Make the button look like a label, but clickable
    labelConnectionsIcon->setStyleSheet(".QPushButton { background-color: rgba(255, 255, 255, 0);}");
    labelConnectionsIcon->setMaximumSize(STATUSBAR_ICONSIZE, STATUSBAR_ICONSIZE);
    labelBlocksIcon = new QLabel();

    if (enableWallet) {
        frameBlocksLayout->addStretch();
        frameBlocksLayout->addWidget(unitDisplayControl);
        frameBlocksLayout->addStretch();
        frameBlocksLayout->addWidget(labelEncryptionIcon);
    }
    frameBlocksLayout->addStretch();
    frameBlocksLayout->addWidget(labelStakingIcon);
    frameBlocksLayout->addStretch();
    frameBlocksLayout->addWidget(labelConnectionsIcon);
    frameBlocksLayout->addStretch();
    frameBlocksLayout->addWidget(labelBlocksIcon);
    frameBlocksLayout->addStretch();

    // Jump directly to tabs in RPC-console
    connect(openInfoAction, SIGNAL(triggered()), rpcConsole, SLOT(showInfo()));
    connect(openRPCConsoleAction, SIGNAL(triggered()), rpcConsole, SLOT(showConsole()));
    connect(openNetworkAction, SIGNAL(triggered()), rpcConsole, SLOT(showNetwork()));
    connect(openPeersAction, SIGNAL(triggered()), rpcConsole, SLOT(showPeers()));
    connect(openRepairAction, SIGNAL(triggered()), rpcConsole, SLOT(showRepair()));
    connect(openConfEditorAction, SIGNAL(triggered()), rpcConsole, SLOT(showConfEditor()));
    connect(openMNConfEditorAction, SIGNAL(triggered()), rpcConsole, SLOT(showMNConfEditor()));
    connect(showDataDirAction, SIGNAL(triggered()), rpcConsole, SLOT(showDataDir()));
    connect(showBackupsAction, SIGNAL(triggered()), rpcConsole, SLOT(showBackups()));
    connect(labelConnectionsIcon, SIGNAL(clicked()), rpcConsole, SLOT(showPeers()));
    connect(labelEncryptionIcon, SIGNAL(clicked()), walletFrame, SLOT(toggleLockWallet()));

    // Get restart command-line parameters and handle restart
    connect(rpcConsole, SIGNAL(handleRestart(QStringList)), this, SLOT(handleRestart(QStringList)));

    // prevents an open debug window from becoming stuck/unusable on client shutdown
    connect(quitAction, SIGNAL(triggered()), rpcConsole, SLOT(hide()));

    connect(openBlockExplorerAction, SIGNAL(triggered()), explorerWindow, SLOT(show()));

    // prevents an open debug window from becoming stuck/unusable on client shutdown
    connect(quitAction, SIGNAL(triggered()), explorerWindow, SLOT(hide()));

    // Install event filter to be able to catch status tip events (QEvent::StatusTip)
    this->installEventFilter(this);



    // Initially wallet actions should be disabled
    setWalletActionsEnabled(false);

    // Subscribe to notifications from core
    subscribeToCoreSignals();

    QTimer* timerStakingIcon = new QTimer(labelStakingIcon);
    connect(timerStakingIcon, SIGNAL(timeout()), this, SLOT(setStakingStatus()));
    timerStakingIcon->start(1000);
    setStakingStatus();
}

BitcoinGUI::~BitcoinGUI()
{
    // Unsubscribe from notifications from core
    unsubscribeFromCoreSignals();

    GUIUtil::saveWindowGeometry("nWindow", this);
    if (trayIcon) // Hide tray icon, as deleting will let it linger until quit (on Ubuntu)
        trayIcon->hide();

    delete unitDisplayControl;
    delete frameBlocks;
#ifdef Q_OS_MAC
    delete appMenuBar;
    MacDockIconHandler::cleanup();
#endif
}

void BitcoinGUI::createActions(const NetworkStyle* networkStyle)
{
    QActionGroup* tabGroup = new QActionGroup(this);

    overviewAction = new QAction(QIcon(":/icons/overview"), tr("&Overview"), this);
    overviewAction->setIconText("    &Overview");
    overviewAction->setStatusTip(QString());
    overviewAction->setToolTip(QString());
    overviewAction->setCheckable(true);
#ifdef Q_OS_MAC
    overviewAction->setShortcut(QKeySequence(Qt::CTRL + Qt::Key_1));
#else
    overviewAction->setShortcut(QKeySequence(Qt::ALT + Qt::Key_1));
#endif
    tabGroup->addAction(overviewAction);

    sendCoinsAction = new QAction(QIcon(":/icons/send"), tr("&Send"), this);
    sendCoinsAction->setIconText("    &Send");
    sendCoinsAction->setToolTip(QString());
    sendCoinsAction->setCheckable(true);
#ifdef Q_OS_MAC
    sendCoinsAction->setShortcut(QKeySequence(Qt::CTRL + Qt::Key_2));
#else
    sendCoinsAction->setShortcut(QKeySequence(Qt::ALT + Qt::Key_2));
#endif
    tabGroup->addAction(sendCoinsAction);

    receiveCoinsAction = new QAction(QIcon(":/icons/receiving_addresses"), tr("&Receive"), this);
    receiveCoinsAction->setIconText("    &Receive");
    receiveCoinsAction->setToolTip(QString());
    receiveCoinsAction->setCheckable(true);
#ifdef Q_OS_MAC
    receiveCoinsAction->setShortcut(QKeySequence(Qt::CTRL + Qt::Key_3));
#else
    receiveCoinsAction->setShortcut(QKeySequence(Qt::ALT + Qt::Key_3));
#endif
    tabGroup->addAction(receiveCoinsAction);

    historyAction = new QAction(QIcon(":/icons/history"), tr("&History"), this);
    historyAction->setIconText("    &History");
    historyAction->setToolTip(QString());
    historyAction->setCheckable(true);
#ifdef Q_OS_MAC
    historyAction->setShortcut(QKeySequence(Qt::CTRL + Qt::Key_4));
#else
    historyAction->setShortcut(QKeySequence(Qt::ALT + Qt::Key_4));
#endif
    tabGroup->addAction(historyAction);

#ifdef ENABLE_WALLET
        masternodeAction = new QAction(QIcon(":/icons/masternodes"), tr("&Masternodes"), this);
        masternodeAction->setIconText("    &Masternodes");
        masternodeAction->setStatusTip(tr("Masternodes"));
        masternodeAction->setToolTip(masternodeAction->statusTip());
        masternodeAction->setCheckable(true);
#ifdef Q_OS_MAC
        masternodeAction->setShortcut(QKeySequence(Qt::CTRL + Qt::Key_5));
#else
        masternodeAction->setShortcut(QKeySequence(Qt::ALT + Qt::Key_5));
#endif
        tabGroup->addAction(masternodeAction);
        connect(masternodeAction, SIGNAL(triggered()), this, SLOT(showNormalIfMinimized()));
        connect(masternodeAction, SIGNAL(triggered()), this, SLOT(gotoMasternodePage()));

    // These showNormalIfMinimized are needed because Send Coins and Receive Coins
    // can be triggered from the tray menu, and need to show the GUI to be useful.
    connect(overviewAction, SIGNAL(triggered()), this, SLOT(showNormalIfMinimized()));
    connect(overviewAction, SIGNAL(triggered()), this, SLOT(gotoOverviewPage()));
    connect(sendCoinsAction, SIGNAL(triggered()), this, SLOT(showNormalIfMinimized()));
    connect(sendCoinsAction, SIGNAL(triggered()), this, SLOT(gotoSendCoinsPage()));
    connect(receiveCoinsAction, SIGNAL(triggered()), this, SLOT(showNormalIfMinimized()));
    connect(receiveCoinsAction, SIGNAL(triggered()), this, SLOT(gotoReceiveCoinsPage()));
    connect(historyAction, SIGNAL(triggered()), this, SLOT(showNormalIfMinimized()));
    connect(historyAction, SIGNAL(triggered()), this, SLOT(gotoHistoryPage()));
#endif // ENABLE_WALLET

    quitAction = new QAction(QIcon(":/icons/quit"), tr("E&xit"), this);
    quitAction->setStatusTip(tr("Quit application"));
    quitAction->setShortcut(QKeySequence(Qt::CTRL + Qt::Key_Q));
    quitAction->setMenuRole(QAction::QuitRole);
    aboutAction = new QAction(networkStyle->getAppIcon(), tr("&About DAPS"), this);
    aboutAction->setStatusTip(tr("Show information about DAPS"));
    aboutAction->setMenuRole(QAction::AboutRole);
#if QT_VERSION < 0x050000
    aboutQtAction = new QAction(QIcon(":/trolltech/qmessagebox/images/qtlogo-64.png"), tr("About &Qt"), this);
#else
    aboutQtAction = new QAction(QIcon(":/qt-project.org/qmessagebox/images/qtlogo-64.png"), tr("About &Qt"), this);
#endif
    aboutQtAction->setStatusTip(tr("Show information about Qt"));
    aboutQtAction->setMenuRole(QAction::AboutQtRole);
    optionsAction = new QAction(QIcon(":/icons/options"), tr("&Settings"), this);
    optionsAction->setIconText("   Settings");
    optionsAction->setStatusTip(tr("Modify settings"));
    optionsAction->setMenuRole(QAction::PreferencesRole);
    optionsAction->setToolTip(optionsAction->statusTip());
    optionsAction->setCheckable(true);
    tabGroup->addAction(optionsAction);

    stakingAction = new QAction(QIcon(":/icons/options"), tr("&Staking"), this);
    stakingAction->setText(tr("Staking Status"));
    stakingAction->setIconText("   Staking Status");
    stakingAction->setMenuRole(QAction::NoRole);
    stakingState = new QLabel(this);
    stakingState->setObjectName("stakingState");
    networkAction = new QAction(QIcon(":/icons/options"), tr("&Network"), this);
    networkAction->setMenuRole(QAction::NoRole);
    networkAction->setText("Network Status");
    networkAction->setIconText("   Network Status");
    connectionCount = new QLabel(this);
    connectionCount->setObjectName("connectionCount");

    toggleHideAction = new QAction(networkStyle->getAppIcon(), tr("&Show / Hide"), this);
    toggleHideAction->setStatusTip(tr("Show or hide the main Window"));

    encryptWalletAction = new QAction(QIcon(":/icons/lock_closed"), tr("&Encrypt Wallet..."), this);
    encryptWalletAction->setStatusTip(tr("Encrypt the private keys that belong to your wallet"));
    encryptWalletAction->setCheckable(true);
    backupWalletAction = new QAction(QIcon(":/icons/filesave"), tr("&Backup Wallet..."), this);
    backupWalletAction->setStatusTip(tr("Backup wallet to another location"));
    changePassphraseAction = new QAction(QIcon(":/icons/key"), tr("&Change Passphrase..."), this);
    changePassphraseAction->setStatusTip(tr("Change the passphrase used for wallet encryption"));
    unlockWalletAction = new QAction(tr("&Unlock Wallet..."), this);
    unlockWalletAction->setToolTip(tr("Unlock wallet"));
    lockWalletAction = new QAction(tr("&Lock Wallet"), this);
    multiSendAction = new QAction(QIcon(":/icons/edit"), tr("&MultiSend"), this);
    multiSendAction->setToolTip(tr("MultiSend Settings"));
    multiSendAction->setCheckable(true);

    openInfoAction = new QAction(QApplication::style()->standardIcon(QStyle::SP_MessageBoxInformation), tr("&Information"), this);
    openInfoAction->setStatusTip(tr("Show diagnostic information"));
    openRPCConsoleAction = new QAction(QIcon(":/icons/debugwindow"), tr("&Debug Console"), this);
    openRPCConsoleAction->setStatusTip(tr("Open debugging console"));
    openRPCConsoleAction->setShortcut(Qt::Key_F1);
    openNetworkAction = new QAction(QIcon(":/icons/connect_4"), tr("&Network Monitor"), this);
    openNetworkAction->setStatusTip(tr("Show network monitor"));
    openPeersAction = new QAction(QIcon(":/icons/connect_4"), tr("&Peers List"), this);
    openPeersAction->setStatusTip(tr("Show peers info"));
    openRepairAction = new QAction(QIcon(":/icons/options"), tr("Wallet &Repair"), this);
    openRepairAction->setStatusTip(tr("Show wallet repair options"));
    openConfEditorAction = new QAction(QIcon(":/icons/edit"), tr("Open Wallet &Configuration File"), this);
    openConfEditorAction->setStatusTip(tr("Open configuration file"));
    openMNConfEditorAction = new QAction(QIcon(":/icons/edit"), tr("Open &Masternode Configuration File"), this);
    openMNConfEditorAction->setStatusTip(tr("Open Masternode configuration file"));
    showDataDirAction = new QAction(QIcon(":/icons/browse"), tr("Show &DAPScoin Folder"), this);
    showDataDirAction->setStatusTip(tr("Show the DAPScoin folder"));
<<<<<<< HEAD
=======
    showDataDirAction->setShortcut(Qt::Key_F2);
>>>>>>> 8d1905f3
    showBackupsAction = new QAction(QIcon(":/icons/browse"), tr("Show Automatic &Backups"), this);
    showBackupsAction->setStatusTip(tr("Show automatically created wallet backups"));

    usedSendingAddressesAction = new QAction(QIcon(":/icons/address-book"), tr("&Sending addresses..."), this);
    usedSendingAddressesAction->setStatusTip(tr("Show the list of used sending addresses and labels"));
    usedReceivingAddressesAction = new QAction(QIcon(":/icons/address-book"), tr("&Receiving addresses..."), this);
    usedReceivingAddressesAction->setStatusTip(tr("Show the list of used receiving addresses and labels"));

    multisigCreateAction = new QAction(QIcon(":/icons/address-book"), tr("&Multisignature creation..."), this);
    multisigCreateAction->setStatusTip(tr("Create a new multisignature address and add it to this wallet"));
    multisigSpendAction = new QAction(QIcon(":/icons/send"), tr("&Multisignature spending..."), this);
    multisigSpendAction->setStatusTip(tr("Spend from a multisignature address"));
    multisigSignAction = new QAction(QIcon(":/icons/editpaste"), tr("&Multisignature signing..."), this);
    multisigSignAction->setStatusTip(tr("Sign with a multisignature address"));

    openAction = new QAction(QApplication::style()->standardIcon(QStyle::SP_FileIcon), tr("Open &URI..."), this);
    openAction->setStatusTip(tr("Open a DAPS: URI or payment request"));
    openBlockExplorerAction = new QAction(QIcon(":/icons/explorer"), tr("&Blockchain Explorer"), this);
    openBlockExplorerAction->setStatusTip(tr("Block explorer window"));

    facebookAction = new QAction(QIcon(":/icons/facebook"), tr("Facebook"), this);
    facebookAction->setStatusTip(tr("DAPS Facebook"));
    twitterAction = new QAction(QIcon(":/icons/twitter"), tr("Twitter"), this);
    twitterAction->setStatusTip(tr("DAPS Twitter"));
    discordAction = new QAction(QIcon(":/icons/discord"), tr("Discord"), this);
    discordAction->setStatusTip(tr("DAPS Discord"));
    telegramOfficialAction = new QAction(QIcon(":/icons/telegram"), tr("Telegram - Main"), this);
    telegramOfficialAction->setStatusTip(tr("DAPS Telegram - Main"));
    telegramLoungeAction = new QAction(QIcon(":/icons/telegram"), tr("Telegram - Lounge"), this);
    telegramLoungeAction->setStatusTip(tr("DAPS Telegram - Lounge"));
    mediumAction = new QAction(QIcon(":/icons/medium"), tr("Medium"), this);
    mediumAction->setStatusTip(tr("DAPS Medium"));
    steemitAction = new QAction(QIcon(":/icons/steemit"), tr("Steemit"), this);
    steemitAction->setStatusTip(tr("DAPS Steemit"));
    instagramAction = new QAction(QIcon(":/icons/instagram"), tr("Instagram"), this);
    instagramAction->setStatusTip(tr("DAPS Instagram"));
    redditAction = new QAction(QIcon(":/icons/reddit"), tr("Reddit"), this);
    redditAction->setStatusTip(tr("DAPS Reddit"));

    showHelpMessageAction = new QAction(QApplication::style()->standardIcon(QStyle::SP_MessageBoxInformation), tr("&Command-line Options"), this);
    showHelpMessageAction->setMenuRole(QAction::NoRole);
    showHelpMessageAction->setStatusTip(tr("Show the DAPS help message to get a list with possible DAPS command-line options"));

    // Help Links
    openBlockExplorerAPIAction = new QAction(QApplication::style()->standardIcon(QStyle::SP_MessageBoxInformation), tr("&Blockhain Explorer API"), this);
    openBlockExplorerAPIAction->setStatusTip(tr("Blockhain Explorer API"));
    openBootStrapAction = new QAction(QApplication::style()->standardIcon(QStyle::SP_MessageBoxInformation), tr("&BootStrap"), this);
    openBootStrapAction->setStatusTip(tr("BootStrap Link"));
    openTGTechSupportAction = new QAction(QIcon(":/icons/telegram"), tr("&Telegram Tech Support"), this);
    openTGTechSupportAction->setStatusTip(tr("Telegram Tech Support"));
    openTGMNSupportAction = new QAction(QIcon(":/icons/telegram"), tr("&Telegram Masternode Support"), this);
    openTGMNSupportAction->setStatusTip(tr("Telegram Masternode Support"));
    openDiscordSupportAction = new QAction(QIcon(":/icons/discord"), tr("&Discord Tech Support"), this);
    openDiscordSupportAction->setStatusTip(tr("Discord Tech Support"));

    connect(quitAction, SIGNAL(triggered()), qApp, SLOT(quit()));
    connect(aboutAction, SIGNAL(triggered()), this, SLOT(aboutClicked()));
    connect(aboutQtAction, SIGNAL(triggered()), qApp, SLOT(aboutQt()));
    connect(optionsAction, SIGNAL(triggered()), this, SLOT(gotoOptionsPage()));
    connect(toggleHideAction, SIGNAL(triggered()), this, SLOT(toggleHidden()));
    connect(showHelpMessageAction, SIGNAL(triggered()), this, SLOT(showHelpMessageClicked()));
    connect(openBlockExplorerAPIAction, SIGNAL(triggered()), this, SLOT(openBlockExplorerAPIClicked()));
    connect(openBootStrapAction, SIGNAL(triggered()), this, SLOT(openBootStrapClicked()));
    connect(openTGTechSupportAction, SIGNAL(triggered()), this, SLOT(openTGTechSupportClicked()));
    connect(openTGMNSupportAction, SIGNAL(triggered()), this, SLOT(openTGMNSupportClicked()));
    connect(openDiscordSupportAction, SIGNAL(triggered()), this, SLOT(openDiscordSupportClicked()));
#ifdef ENABLE_WALLET
    if (walletFrame) {
        connect(encryptWalletAction, SIGNAL(triggered(bool)), walletFrame, SLOT(encryptWallet(bool)));
        connect(backupWalletAction, SIGNAL(triggered()), walletFrame, SLOT(backupWallet()));
        connect(changePassphraseAction, SIGNAL(triggered()), walletFrame, SLOT(changePassphrase()));
        connect(unlockWalletAction, SIGNAL(triggered()), walletFrame, SLOT(unlockWallet()));
        connect(lockWalletAction, SIGNAL(triggered()), walletFrame, SLOT(lockWallet()));
        connect(usedSendingAddressesAction, SIGNAL(triggered()), walletFrame, SLOT(usedSendingAddresses()));
        connect(usedReceivingAddressesAction, SIGNAL(triggered()), walletFrame, SLOT(usedReceivingAddresses()));
        connect(openAction, SIGNAL(triggered()), this, SLOT(openClicked()));
        connect(multiSendAction, SIGNAL(triggered()), this, SLOT(gotoMultiSendDialog()));
        connect(multisigCreateAction, SIGNAL(triggered()), this, SLOT(gotoMultisigCreate()));
        connect(multisigSpendAction, SIGNAL(triggered()), this, SLOT(gotoMultisigSpend()));
        connect(multisigSignAction, SIGNAL(triggered()), this, SLOT(gotoMultisigSign()));
    }
#endif // ENABLE_WALLET
    connect(facebookAction, SIGNAL(triggered()), this, SLOT(facebookActionClicked()));
    connect(twitterAction, SIGNAL(triggered()), this, SLOT(twitterActionClicked()));
    connect(discordAction, SIGNAL(triggered()), this, SLOT(discordActionClicked()));
    connect(telegramOfficialAction, SIGNAL(triggered()), this, SLOT(telegramOfficialActionClicked()));
    connect(telegramLoungeAction, SIGNAL(triggered()), this, SLOT(telegramLoungeActionClicked()));
    connect(mediumAction, SIGNAL(triggered()), this, SLOT(mediumActionClicked()));
    connect(steemitAction, SIGNAL(triggered()), this, SLOT(steemitActionClicked()));
    connect(instagramAction, SIGNAL(triggered()), this, SLOT(instagramActionClicked()));
    connect(redditAction, SIGNAL(triggered()), this, SLOT(redditActionClicked()));
}

void BitcoinGUI::createMenuBar()
{
#ifdef Q_OS_MAC
    // Create a decoupled menu bar on Mac which stays even if the window is closed
    appMenuBar = new QMenuBar();
#else
    // Get the main window's menu bar on other platforms
    appMenuBar = menuBar();
#endif

    // Configure the menus
    QMenu* file = appMenuBar->addMenu(tr("&File"));
    if (walletFrame) {
        //file->addAction(openAction);
        file->addAction(backupWalletAction);
        file->addSeparator();
        //file->addAction(usedSendingAddressesAction);
        //file->addAction(usedReceivingAddressesAction);
        //file->addSeparator();
        //file->addAction(multisigCreateAction);
        //file->addAction(multisigSpendAction);
        //file->addAction(multisigSignAction);
        //file->addSeparator();
    }
    file->addAction(quitAction);

    //QMenu* settings = appMenuBar->addMenu(tr("&Settings"));
    //if (walletFrame) {
        //settings->addAction(encryptWalletAction);
        //settings->addAction(changePassphraseAction);
        //settings->addAction(unlockWalletAction);
        //settings->addAction(lockWalletAction);
        //settings->addAction(multiSendAction);
        //settings->addSeparator();
    //}

    if (walletFrame) {
        walletFrame->addAction(openRPCConsoleAction);
        QMenu* tools = appMenuBar->addMenu(tr("&Tools"));
        tools->addAction(openInfoAction);
        tools->addAction(openRPCConsoleAction);
        tools->addAction(openNetworkAction);
        tools->addAction(openPeersAction);
        tools->addAction(openRepairAction);
        tools->addSeparator();
        tools->addAction(openConfEditorAction);
        tools->addAction(openMNConfEditorAction);
        tools->addAction(showDataDirAction);
        tools->addAction(showBackupsAction);
        tools->addAction(openBlockExplorerAction);
    }

    QMenu* socials = appMenuBar->addMenu(tr("Social"));
    socials->addAction(facebookAction);
    socials->addAction(twitterAction);
    socials->addAction(discordAction);
    socials->addAction(telegramOfficialAction);
    socials->addAction(telegramLoungeAction);
    socials->addAction(mediumAction);
    socials->addAction(steemitAction);
    socials->addAction(instagramAction);
    socials->addAction(redditAction);

    QMenu* help = appMenuBar->addMenu(tr("&Help"));
    help->addAction(showHelpMessageAction);
    help->addSeparator();
    help->addAction(openBlockExplorerAPIAction);
    help->addAction(openBootStrapAction);
    help->addSeparator();
    help->addAction(openTGTechSupportAction);
    help->addAction(openTGMNSupportAction);
    help->addSeparator();
    help->addAction(openDiscordSupportAction);
    help->addSeparator();
    help->addAction(aboutAction);
    help->addAction(aboutQtAction);
    appMenuBar->setVisible(true);
}

void BitcoinGUI::createToolBars()
{
    if (walletFrame) {
        QToolBar* toolbar = new QToolBar(this);
        toolbar->setOrientation(Qt::Vertical);
        toolbar->setToolButtonStyle(Qt::ToolButtonTextBesideIcon);

        toolbar->addAction(overviewAction);
        toolbar->addAction(sendCoinsAction);
        toolbar->addAction(receiveCoinsAction);
        toolbar->addAction(historyAction);
        toolbar->addAction(masternodeAction);

        toolbar->setMovable(false); // remove unused icon in upper left corner
        overviewAction->setChecked(true);
        toolbar->setStyleSheet("QToolBar{spacing:25px;}");

        // Create NavBar
        QToolBar* bottomToolbar = new QToolBar(this);

        bottomToolbar->setToolButtonStyle(Qt::ToolButtonTextBesideIcon);
        bottomToolbar->setOrientation(Qt::Vertical);
        bottomToolbar->addAction(optionsAction);
        bottomToolbar->addSeparator();
        bottomToolbar->addAction(stakingAction);
        bottomToolbar->addWidget(stakingState);
        bottomToolbar->addAction(networkAction);
        bottomToolbar->addWidget(connectionCount);
        bottomToolbar->setStyleSheet("QToolBar{spacing:5px;}");

        bottomToolbar->setObjectName("bottomToolbar");

        QHBoxLayout* layout = new QHBoxLayout(this);
        QVBoxLayout* navLayout = new QVBoxLayout(this);
        QWidget* navWidget = new QWidget(this);
        navWidget->setObjectName("navLayout");

        bottomToolbar->setSizePolicy(QSizePolicy::Preferred, QSizePolicy::Minimum);
        toolbar->setSizePolicy(QSizePolicy::Preferred, QSizePolicy::Expanding);
        QLabel* dapsico = new QLabel;
        dapsico->setPixmap(QIcon(":icons/bitcoin").pixmap(130, 107));
        dapsico->setObjectName("dapsico");

        navLayout->addWidget(dapsico);
        navLayout->addWidget(toolbar);
        navLayout->addWidget(bottomToolbar);
        navWidget->setLayout(navLayout);

        layout->addWidget(navWidget);
        layout->addWidget(walletFrame);
        layout->setSpacing(0);
        layout->setContentsMargins(QMargins());
        QWidget* containerWidget = new QWidget();
        containerWidget->setLayout(layout);
        setCentralWidget(containerWidget);

        auto toolLayout = toolbar->layout();
        for (int i = 0; i < toolLayout->count(); i++)
            toolLayout->itemAt(i)->setAlignment(Qt::AlignLeft);
    }
}

void BitcoinGUI::setClientModel(ClientModel* clientModel)
{
    this->clientModel = clientModel;
    if (clientModel) {
        // Create system tray menu (or setup the dock menu) that late to prevent users from calling actions,
        // while the client has not yet fully loaded
        createTrayIconMenu();

        // Keep up to date with client
        setNumConnections(clientModel->getNumConnections());
        connect(clientModel, SIGNAL(numConnectionsChanged(int)), this, SLOT(setNumConnections(int)));

        setNumBlocks(clientModel->getNumBlocks());
        connect(clientModel, SIGNAL(numBlocksChanged(int)), this, SLOT(setNumBlocks(int)));

        // Receive and report messages from client model
        connect(clientModel, SIGNAL(message(QString, QString, unsigned int)), this, SLOT(message(QString, QString, unsigned int)));

        rpcConsole->setClientModel(clientModel);
#ifdef ENABLE_WALLET
        if (walletFrame) {
            walletFrame->setClientModel(clientModel);
        }
#endif // ENABLE_WALLET
        unitDisplayControl->setOptionsModel(clientModel->getOptionsModel());
    } else {
        // Disable possibility to show main window via action
        toggleHideAction->setEnabled(false);
        if (trayIconMenu) {
            // Disable context menu on tray icon
            trayIconMenu->clear();
        }
    }
}

void BitcoinGUI::showProgress(const QString &title, int nProgress)
{
    if (nProgress == 0) {
        progressDialog = new QProgressDialog(title, QString(), 0, 100);
        progressDialog->setWindowModality(Qt::ApplicationModal);
        progressDialog->setMinimumDuration(0);
        progressDialog->setAutoClose(false);
        progressDialog->setValue(0);
    } else if (nProgress == 100) {
        if (progressDialog) {
            progressDialog->close();
            progressDialog->deleteLater();
        }
    } else if (progressDialog) {
        progressDialog->setValue(nProgress);
    }
}

#ifdef ENABLE_WALLET
bool BitcoinGUI::addWallet(const QString& name, WalletModel* walletModel)
{
    if (!walletFrame)
        return false;
    setWalletActionsEnabled(true);
    return walletFrame->addWallet(name, walletModel);
}

bool BitcoinGUI::setCurrentWallet(const QString& name)
{
    if (!walletFrame)
        return false;
    return walletFrame->setCurrentWallet(name);
}

void BitcoinGUI::removeAllWallets()
{
    if (!walletFrame)
        return;
    setWalletActionsEnabled(false);
    walletFrame->removeAllWallets();
}
#endif // ENABLE_WALLET

void BitcoinGUI::setWalletActionsEnabled(bool enabled)
{
    overviewAction->setEnabled(enabled);
    sendCoinsAction->setEnabled(enabled);
    receiveCoinsAction->setEnabled(enabled);
    historyAction->setEnabled(enabled);
    masternodeAction->setEnabled(enabled);
    encryptWalletAction->setEnabled(enabled);
    backupWalletAction->setEnabled(enabled);
    changePassphraseAction->setEnabled(enabled);
    multisigCreateAction->setEnabled(enabled);
    multisigSpendAction->setEnabled(enabled);
    multisigSignAction->setEnabled(enabled);
    usedSendingAddressesAction->setEnabled(enabled);
    usedReceivingAddressesAction->setEnabled(enabled);
    openAction->setEnabled(enabled);
}

void BitcoinGUI::createTrayIcon(const NetworkStyle* networkStyle)
{
#ifndef Q_OS_MAC
    trayIcon = new QSystemTrayIcon(this);
    QString toolTip = tr("DAPS client") + " " + networkStyle->getTitleAddText();
    trayIcon->setToolTip(toolTip);
    trayIcon->setIcon(networkStyle->getAppIcon());
    trayIcon->show();
#endif

    notificator = new Notificator(QApplication::applicationName(), trayIcon, this);
}

void BitcoinGUI::createTrayIconMenu()
{
#ifndef Q_OS_MAC
    // return if trayIcon is unset (only on non-Mac OSes)
    if (!trayIcon)
        return;

    trayIconMenu = new QMenu(this);
    trayIcon->setContextMenu(trayIconMenu);

    connect(trayIcon, SIGNAL(activated(QSystemTrayIcon::ActivationReason)),
        this, SLOT(trayIconActivated(QSystemTrayIcon::ActivationReason)));
#else
    // Note: On Mac, the dock icon is used to provide the tray's functionality.
    MacDockIconHandler* dockIconHandler = MacDockIconHandler::instance();
    dockIconHandler->setMainWindow((QMainWindow*)this);
    trayIconMenu = dockIconHandler->dockMenu();
#endif

    // Configuration of the tray icon (or dock icon) icon menu
    trayIconMenu->addAction(toggleHideAction);
    trayIconMenu->addSeparator();
    trayIconMenu->addAction(sendCoinsAction);
    trayIconMenu->addAction(receiveCoinsAction);
    trayIconMenu->addAction(historyAction);
    trayIconMenu->addAction(masternodeAction);
    trayIconMenu->addSeparator();
    trayIconMenu->addAction(optionsAction);
    trayIconMenu->addSeparator();
    trayIconMenu->addAction(openInfoAction);
    trayIconMenu->addAction(openRPCConsoleAction);
    trayIconMenu->addAction(openNetworkAction);
    trayIconMenu->addAction(openPeersAction);
    trayIconMenu->addAction(openRepairAction);
    trayIconMenu->addSeparator();
    trayIconMenu->addAction(openConfEditorAction);
    trayIconMenu->addAction(openMNConfEditorAction);
    trayIconMenu->addAction(showDataDirAction);
    trayIconMenu->addAction(showBackupsAction);
    trayIconMenu->addAction(openBlockExplorerAction);
#ifndef Q_OS_MAC // This is built-in on Mac
    trayIconMenu->addSeparator();
    trayIconMenu->addAction(quitAction);
#endif
}

#ifndef Q_OS_MAC
void BitcoinGUI::trayIconActivated(QSystemTrayIcon::ActivationReason reason)
{
    if (reason == QSystemTrayIcon::Trigger) {
        // Click on system tray icon triggers show/hide of the main window
        toggleHidden();
    }
}
#endif

void BitcoinGUI::optionsClicked()
{
    if (!clientModel || !clientModel->getOptionsModel())
        return;

    OptionsDialog dlg(this, enableWallet);
    dlg.setModel(clientModel->getOptionsModel());
    dlg.exec();
}

void BitcoinGUI::facebookActionClicked()
{
    QDesktopServices::openUrl(QUrl("https://www.facebook.com/officialdapscoin/"));
}
void BitcoinGUI::twitterActionClicked()
{
    QDesktopServices::openUrl(QUrl("https://twitter.com/DAPScoin"));
}
void BitcoinGUI::discordActionClicked()
{
    QDesktopServices::openUrl(QUrl("https://officialdapscoin.com/discord"));
}
void BitcoinGUI::telegramOfficialActionClicked()
{
    QDesktopServices::openUrl(QUrl("https://t.me/dapscoin"));
}
void BitcoinGUI::telegramLoungeActionClicked()
{
    QDesktopServices::openUrl(QUrl("https://t.me/DAPS_LOUNGE"));
}
void BitcoinGUI::mediumActionClicked()
{
    QDesktopServices::openUrl(QUrl("https://medium.com/DAPScoin"));
}
void BitcoinGUI::instagramActionClicked()
{
    QDesktopServices::openUrl(QUrl("https://www.instagram.com/DAPSCoin/"));
}
void BitcoinGUI::redditActionClicked()
{
    QDesktopServices::openUrl(QUrl("https://www.reddit.com/r/DAPSCoin/"));
}
void BitcoinGUI::steemitActionClicked()
{
    QDesktopServices::openUrl(QUrl("https://steemit.com/@DAPSCoin/"));
}

void BitcoinGUI::aboutClicked()
{
    if (!clientModel)
        return;

    HelpMessageDialog dlg(this, true);
    dlg.exec();
}

void BitcoinGUI::showHelpMessageClicked()
{
    HelpMessageDialog* help = new HelpMessageDialog(this, false);
    help->setAttribute(Qt::WA_DeleteOnClose);
    help->show();
}

void BitcoinGUI::openBlockExplorerAPIClicked()
{
    QDesktopServices::openUrl(QUrl("https://explorer.dapscoin.com/api/getblockcount"));
}

void BitcoinGUI::openBootStrapClicked()
{
    QDesktopServices::openUrl(QUrl("https://github.com/DAPSCoin/BootStrap/releases/tag/latest"));
}

void BitcoinGUI::openTGTechSupportClicked()
{
    QDesktopServices::openUrl(QUrl("https://t.me/DAPSTechSupport"));
}

void BitcoinGUI::openTGMNSupportClicked()
{
    QDesktopServices::openUrl(QUrl("https://t.me/DAPS_MN_Support"));
}

void BitcoinGUI::openDiscordSupportClicked()
{
    QDesktopServices::openUrl(QUrl("https://discord.gg/8vbXJMf"));
}

#ifdef ENABLE_WALLET
void BitcoinGUI::openClicked()
{
    OpenURIDialog dlg(this);
    if (dlg.exec()) {
        emit receivedURI(dlg.getURI());
    }
}

void BitcoinGUI::gotoOverviewPage()
{
    overviewAction->setChecked(true);
    if (walletFrame) walletFrame->gotoOverviewPage();
}

void BitcoinGUI::gotoHistoryPage()
{
    historyAction->setChecked(true);
    if (walletFrame) walletFrame->gotoHistoryPage();
}

void BitcoinGUI::gotoMasternodePage()
{
    masternodeAction->setChecked(true);
    if (walletFrame) walletFrame->gotoMasternodePage();

}

void BitcoinGUI::gotoReceiveCoinsPage()
{
    receiveCoinsAction->setChecked(true);
    if (walletFrame) walletFrame->gotoReceiveCoinsPage();
}

void BitcoinGUI::gotoOptionsPage()
{
    optionsAction->setChecked(true);
    if (walletFrame) walletFrame->gotoOptionsPage();
}

void BitcoinGUI::gotoSendCoinsPage(QString addr)
{
    sendCoinsAction->setChecked(true);
    if (walletFrame) walletFrame->gotoSendCoinsPage(addr);
}

void BitcoinGUI::gotoMultisigCreate()
{
    if (walletFrame) walletFrame->gotoMultisigDialog(0);
}

void BitcoinGUI::gotoMultisigSpend()
{
    if (walletFrame) walletFrame->gotoMultisigDialog(1);
}

void BitcoinGUI::gotoMultisigSign()
{
    if (walletFrame) walletFrame->gotoMultisigDialog(2);
}

void BitcoinGUI::gotoMultiSendDialog()
{
    multiSendAction->setChecked(true);
    if (walletFrame)
        walletFrame->gotoMultiSendDialog();
}
void BitcoinGUI::gotoBlockExplorerPage()
{
    if (walletFrame) walletFrame->gotoBlockExplorerPage();
}

#endif // ENABLE_WALLET

void BitcoinGUI::setNumConnections(int count)
{
    QString icon;
    switch (count) {
    case 0:
        icon = ":/icons/connect_0";
        break;
    case 1:
    case 2:
    case 3:
        icon = ":/icons/connect_1";
        break;
    case 4:
    case 5:
    case 6:
        icon = ":/icons/connect_2";
        break;
    case 7:
    case 8:
    case 9:
        icon = ":/icons/connect_3";
        break;
    default:
        icon = ":/icons/connect_4";
        break;
    }

    connectionCount->setText(tr("%n Active Connections", "", count));
    if (count < 1)
        networkAction->setIcon(QIcon(":icons/staking_disabled"));
    else
        networkAction->setIcon(QIcon(":icons/staking_active"));
}

void BitcoinGUI::setNumBlocks(int count)
{
    if (!clientModel)
        return;

    QString tooltip;

    QDateTime lastBlockDate = clientModel->getLastBlockDate();
    QDateTime currentDate = QDateTime::currentDateTime();
    int secs = lastBlockDate.secsTo(currentDate);

    tooltip = tr("Processed %n blocks of transaction history.", "", count);

    // Set icon state: spinning if catching up, tick otherwise
    //    if(secs < 25*60) // 90*60 for bitcoin but we are 4x times faster
    if (masternodeSync.IsBlockchainSynced()) {
        QString strSyncStatus;
        tooltip = tr("Up to date") + QString(".<br>") + tooltip;

        if (masternodeSync.IsSynced()) {
            labelBlocksIcon->setPixmap(QIcon(":/icons/synced").pixmap(STATUSBAR_ICONSIZE, STATUSBAR_ICONSIZE));
        } else {
            // int nAttempt;
            // int progress = 0;

            labelBlocksIcon->setPixmap(QIcon(QString(
                                                 ":/movies/spinner-%1")
                                                 .arg(spinnerFrame, 3, 10, QChar('0')))
                                           .pixmap(STATUSBAR_ICONSIZE, STATUSBAR_ICONSIZE));
            spinnerFrame = (spinnerFrame + 1) % SPINNER_FRAMES;

#ifdef ENABLE_WALLET
            if (walletFrame)
                walletFrame->showSyncStatus(false);
#endif // ENABLE_WALLET
        }

        strSyncStatus = QString(masternodeSync.GetSyncStatus().c_str());
        tooltip = strSyncStatus + QString("<br>") + tooltip;
    } else {
        // Represent time from last generated block in human readable text
        QString timeBehindText;
        const int HOUR_IN_SECONDS = 60 * 60;
        const int DAY_IN_SECONDS = 24 * 60 * 60;
        const int WEEK_IN_SECONDS = 7 * 24 * 60 * 60;
        const int YEAR_IN_SECONDS = 31556952; // Average length of year in Gregorian calendar
        if (secs < 2 * DAY_IN_SECONDS) {
            timeBehindText = tr("%n hour(s)", "", secs / HOUR_IN_SECONDS);
        } else if (secs < 2 * WEEK_IN_SECONDS) {
            timeBehindText = tr("%n day(s)", "", secs / DAY_IN_SECONDS);
        } else if (secs < YEAR_IN_SECONDS) {
            timeBehindText = tr("%n week(s)", "", secs / WEEK_IN_SECONDS);
        } else {
            int years = secs / YEAR_IN_SECONDS;
            int remainder = secs % YEAR_IN_SECONDS;
            timeBehindText = tr("%1 and %2").arg(tr("%n year(s)", "", years)).arg(tr("%n week(s)", "", remainder / WEEK_IN_SECONDS));
        }

        tooltip = tr("Catching up...") + QString("<br>") + tooltip;
        if (count != prevBlocks) {
            labelBlocksIcon->setPixmap(QIcon(QString(
                                                 ":/movies/spinner-%1")
                                                 .arg(spinnerFrame, 3, 10, QChar('0')))
                                           .pixmap(STATUSBAR_ICONSIZE, STATUSBAR_ICONSIZE));
            spinnerFrame = (spinnerFrame + 1) % SPINNER_FRAMES;
        }
        prevBlocks = count;

#ifdef ENABLE_WALLET
        if (walletFrame)
            walletFrame->showSyncStatus(true);
#endif // ENABLE_WALLET

        tooltip += QString("<br>");
        tooltip += tr("Last received block was generated %1 ago.").arg(timeBehindText);
        tooltip += QString("<br>");
        tooltip += tr("Transactions after this will not yet be visible.");
    }
}

void BitcoinGUI::message(const QString& title, const QString& message, unsigned int style, bool* ret)
{
    QString strTitle = tr("DAPS"); // default title
    // Default to information icon
    int nMBoxIcon = QMessageBox::Information;
    int nNotifyIcon = Notificator::Information;

    QString msgType;

    // Prefer supplied title over style based title
    if (!title.isEmpty()) {
        msgType = title;
    } else {
        switch (style) {
        case CClientUIInterface::MSG_ERROR:
            msgType = tr("Error");
            break;
        case CClientUIInterface::MSG_WARNING:
            msgType = tr("Warning");
            break;
        case CClientUIInterface::MSG_INFORMATION:
            msgType = tr("Information");
            break;
        default:
            break;
        }
    }
    // Append title to "DAPS - "
    if (!msgType.isEmpty())
        strTitle += " - " + msgType;

    // Check for error/warning icon
    if (style & CClientUIInterface::ICON_ERROR) {
        nMBoxIcon = QMessageBox::Critical;
        nNotifyIcon = Notificator::Critical;
    } else if (style & CClientUIInterface::ICON_WARNING) {
        nMBoxIcon = QMessageBox::Warning;
        nNotifyIcon = Notificator::Warning;
    }

    // Display message
    if (style & CClientUIInterface::MODAL) {
        // Check for buttons, use OK as default, if none was supplied
        QMessageBox::StandardButton buttons;
        if (!(buttons = (QMessageBox::StandardButton)(style & CClientUIInterface::BTN_MASK)))
            buttons = QMessageBox::Ok;

        showNormalIfMinimized();
        QMessageBox mBox((QMessageBox::Icon)nMBoxIcon, strTitle, message, buttons, this);
        int r = mBox.exec();
        if (ret != NULL)
            *ret = r == QMessageBox::Ok;
    } else
        notificator->notify((Notificator::Class)nNotifyIcon, strTitle, message);
}

void BitcoinGUI::changeEvent(QEvent* e)
{
    QMainWindow::changeEvent(e);
#ifndef Q_OS_MAC // Ignored on Mac
    if (e->type() == QEvent::WindowStateChange) {
        if (clientModel && clientModel->getOptionsModel() && clientModel->getOptionsModel()->getMinimizeToTray()) {
            QWindowStateChangeEvent* wsevt = static_cast<QWindowStateChangeEvent*>(e);
            if (!(wsevt->oldState() & Qt::WindowMinimized) && isMinimized()) {
                QTimer::singleShot(0, this, SLOT(hide()));
                e->ignore();
            }
        }
    }
#endif
}

void BitcoinGUI::closeEvent(QCloseEvent* event)
{
#ifndef Q_OS_MAC // Ignored on Mac
    if (clientModel && clientModel->getOptionsModel()) {
        if (!clientModel->getOptionsModel()->getMinimizeOnClose()) {
            QApplication::quit();
        }
    }
#endif
    QMainWindow::closeEvent(event);
}

#ifdef ENABLE_WALLET
void BitcoinGUI::incomingTransaction(const QString& date, int unit, const CAmount& amount, const QString& type, const QString& address, const QString &confirmations)
{
    // Only send notifications when not disabled
    if (!bdisableSystemnotifications) {
        // On new transaction, make an info balloon
        message((amount) < 0 ? (pwalletMain->fMultiSendNotify == true ? tr("Sent MultiSend transaction") : tr("Sent transaction")) : tr("Incoming transaction"),
            tr("Date: %1\n"
               "Amount: %2\n"
               "Type: %3\n"
               "Address: %4\n"
               "Confirmations: %5\n")
                .arg(date)
                .arg(BitcoinUnits::formatWithUnit(unit, amount, true))
                .arg(type)
                .arg(address)
                .arg(confirmations),
            CClientUIInterface::MSG_INFORMATION);

        pwalletMain->fMultiSendNotify = false;
    }
}
#endif // ENABLE_WALLET

void BitcoinGUI::dragEnterEvent(QDragEnterEvent* event)
{
    // Accept only URIs
    if (event->mimeData()->hasUrls())
        event->acceptProposedAction();
}

bool BitcoinGUI::eventFilter(QObject *obj, QEvent *event)
{
    return false;
}

void BitcoinGUI::dropEvent(QDropEvent* event)
{
    if (event->mimeData()->hasUrls()) {
        foreach (const QUrl& uri, event->mimeData()->urls()) {
            emit receivedURI(uri.toString());
        }
    }
    event->acceptProposedAction();
}

void BitcoinGUI::setStakingStatus()
{
    bool stkStatus = false;
    if (pwalletMain) {
        fMultiSend = pwalletMain->isMultiSendEnabled();
        stkStatus = pwalletMain->ReadStakingStatus();
    }

    if (!stkStatus || pwalletMain->stakingMode == StakingMode::STOPPED || pwalletMain->IsLocked()) {
        stakingState->setText(tr("Staking Disabled"));
        stakingState->setToolTip("Staking Disabled");
        stakingAction->setIcon(QIcon(":/icons/staking_inactive"));
        return;
    }

    if (!masternodeSync.IsSynced()) {
        stakingState->setText(tr("Syncing MN List..."));
        stakingState->setToolTip("Syncing Masternode List");
        stakingAction->setIcon(QIcon(":/icons/staking_waiting"));
        return;
    }

    if (stakingState->text().contains("Enabling")) {
        if (!nLastCoinStakeSearchInterval) return;
    }

    if (nLastCoinStakeSearchInterval) {
        stakingState->setText(tr("Staking Enabled"));
        stakingState->setToolTip("Staking Enabled");
        stakingAction->setIcon(QIcon(":/icons/staking_active"));
    } else if (nConsolidationTime > 0) {
        nConsolidationTime --;
        stakingState->setText(tr("Consolidating Transactions…"));
        stakingState->setToolTip("Consolidating Transactions… Please wait few minutes for it to be consolidated.");
        stakingAction->setIcon(QIcon(":/icons/staking_active"));
    } else {
        stakingState->setText(tr("Enabling Staking..."));
        stakingState->setToolTip("Enabling Staking... Please wait up to 1.5 hours for it to be properly enabled after consolidation.");
        stakingAction->setIcon(QIcon(":/icons/staking_active"));
    }
}
void BitcoinGUI::setStakingInProgress(bool inProgress)
{
	if (inProgress) {
        stakingState->setText(tr("Enabling Staking..."));
        stakingState->setToolTip("Enabling Staking... Please wait up to 1.5 hours for it to be properly enabled after consolidation.");
        stakingAction->setIcon(QIcon(":/icons/staking_active"));
	} else {
        stakingState->setText(tr("Disabling Staking..."));
        stakingState->setToolTip("Disabling Staking...");
        stakingAction->setIcon(QIcon(":/icons/staking_inactive"));
	}
}

#ifdef ENABLE_WALLET

void BitcoinGUI::setEncryptionStatus(int status)
{
    switch (status) {
    case WalletModel::Unencrypted:
        labelEncryptionIcon->hide();
        encryptWalletAction->setChecked(false);
        changePassphraseAction->setEnabled(false);
        unlockWalletAction->setVisible(false);
        lockWalletAction->setVisible(false);
        encryptWalletAction->setEnabled(true);
        break;
    case WalletModel::Unlocked:
        labelEncryptionIcon->show();
        labelEncryptionIcon->setIcon(QIcon(":/icons/lock_open").pixmap(STATUSBAR_ICONSIZE, STATUSBAR_ICONSIZE));
        labelEncryptionIcon->setToolTip(tr("Wallet is <b>encrypted</b> and currently <b>unlocked</b>"));
        encryptWalletAction->setChecked(true);
        changePassphraseAction->setEnabled(true);
        unlockWalletAction->setVisible(false);
        lockWalletAction->setVisible(true);
        encryptWalletAction->setEnabled(false); // TODO: decrypt currently not supported
        break;
    case WalletModel::UnlockedForAnonymizationOnly:
        labelEncryptionIcon->show();
        labelEncryptionIcon->setIcon(QIcon(":/icons/lock_open").pixmap(STATUSBAR_ICONSIZE, STATUSBAR_ICONSIZE));
        labelEncryptionIcon->setToolTip(tr("Wallet is <b>encrypted</b> and currently <b>unlocked</b> for anonimization and staking only"));
        encryptWalletAction->setChecked(true);
        changePassphraseAction->setEnabled(true);
        unlockWalletAction->setVisible(true);
        lockWalletAction->setVisible(true);
        encryptWalletAction->setEnabled(false); // TODO: decrypt currently not supported
        break;
    case WalletModel::Locked:
        labelEncryptionIcon->show();
        labelEncryptionIcon->setIcon(QIcon(":/icons/lock_closed").pixmap(STATUSBAR_ICONSIZE, STATUSBAR_ICONSIZE));
        labelEncryptionIcon->setToolTip(tr("Wallet is <b>encrypted</b> and currently <b>locked</b>"));
        encryptWalletAction->setChecked(true);
        changePassphraseAction->setEnabled(true);
        unlockWalletAction->setVisible(true);
        lockWalletAction->setVisible(false);
        encryptWalletAction->setEnabled(false); // TODO: decrypt currently not supported
        break;
    }
}
#endif // ENABLE_WALLET

void BitcoinGUI::showNormalIfMinimized(bool fToggleHidden)
{
    if (!clientModel)
        return;

    // activateWindow() (sometimes) helps with keyboard focus on Windows
    if (isHidden()) {
        show();
        activateWindow();
    } else if (isMinimized()) {
        showNormal();
        activateWindow();
    } else if (GUIUtil::isObscured(this)) {
        raise();
        activateWindow();
    } else if (fToggleHidden)
        hide();
}

void BitcoinGUI::toggleHidden()
{
    showNormalIfMinimized(true);
}

void BitcoinGUI::detectShutdown()
{
    if (ShutdownRequested()) {
        if (rpcConsole)
            rpcConsole->hide();
        qApp->quit();
    }
}


static bool ThreadSafeMessageBox(BitcoinGUI* gui, const std::string& message, const std::string& caption, unsigned int style)
{
    bool modal = (style & CClientUIInterface::MODAL);
    style &= ~CClientUIInterface::SECURE;
    bool ret = false;
    // In case of modal message, use blocking connection to wait for user to click a button
    QMetaObject::invokeMethod(gui, "message",
        modal ? GUIUtil::blockingGUIThreadConnection() : Qt::QueuedConnection,
        Q_ARG(QString, QString::fromStdString(caption)),
        Q_ARG(QString, QString::fromStdString(message)),
        Q_ARG(unsigned int, style),
        Q_ARG(bool*, &ret));
    return ret;
}

void BitcoinGUI::exitApp(){
    QApplication::quit();
}

void BitcoinGUI::subscribeToCoreSignals()
{
    // Connect signals to client
    uiInterface.ThreadSafeMessageBox.connect(boost::bind(ThreadSafeMessageBox, this, _1, _2, _3));
}

void BitcoinGUI::unsubscribeFromCoreSignals()
{
    // Disconnect signals from client
    uiInterface.ThreadSafeMessageBox.disconnect(boost::bind(ThreadSafeMessageBox, this, _1, _2, _3));
}

/** Get restart command-line parameters and request restart */
void BitcoinGUI::handleRestart(QStringList args)
{
    if (!ShutdownRequested())
        emit requestedRestart(args);
}

UnitDisplayStatusBarControl::UnitDisplayStatusBarControl() : optionsModel(0),
                                                             menu(0)
{
    createContextMenu();
    setToolTip(tr("Unit to show amounts in. Click to select another unit."));
}

/** So that it responds to button clicks */
void UnitDisplayStatusBarControl::mousePressEvent(QMouseEvent* event)
{
    onDisplayUnitsClicked(event->pos());
}

/** Creates context menu, its actions, and wires up all the relevant signals for mouse events. */
void UnitDisplayStatusBarControl::createContextMenu()
{
    menu = new QMenu(this);
    menu->setAttribute(Qt::WA_DeleteOnClose);
    foreach (BitcoinUnits::Unit u, BitcoinUnits::availableUnits()) {
        QAction* menuAction = new QAction(QString(BitcoinUnits::name(u)), this);
        menuAction->setData(QVariant(u));
        menu->addAction(menuAction);
    }
    connect(menu, SIGNAL(triggered(QAction*)), this, SLOT(onMenuSelection(QAction*)));
}

/** Lets the control know about the Options Model (and its signals) */
void UnitDisplayStatusBarControl::setOptionsModel(OptionsModel* optionsModel)
{
    if (optionsModel) {
        this->optionsModel = optionsModel;

        // be aware of a display unit change reported by the OptionsModel object.
        connect(optionsModel, SIGNAL(displayUnitChanged(int)), this, SLOT(updateDisplayUnit(int)));

        // initialize the display units label with the current value in the model.
        updateDisplayUnit(optionsModel->getDisplayUnit());
    }
}

/** When Display Units are changed on OptionsModel it will refresh the display text of the control on the status bar */
void UnitDisplayStatusBarControl::updateDisplayUnit(int newUnits)
{
    if (Params().NetworkID() == CBaseChainParams::MAIN) {
        setPixmap(QIcon(":/icons/unit_" + BitcoinUnits::id(newUnits)).pixmap(39, STATUSBAR_ICONSIZE));
    } else {
        setPixmap(QIcon(":/icons/unit_t" + BitcoinUnits::id(newUnits)).pixmap(39, STATUSBAR_ICONSIZE));
    }
}

/** Shows context menu with Display Unit options by the mouse coordinates */
void UnitDisplayStatusBarControl::onDisplayUnitsClicked(const QPoint& point)
{
    QPoint globalPos = mapToGlobal(point);
    menu->exec(globalPos);
}

/** Tells underlying optionsModel to update its current display unit. */
void UnitDisplayStatusBarControl::onMenuSelection(QAction* action)
{
    if (action) {
        optionsModel->setDisplayUnit(action->data());
    }
}<|MERGE_RESOLUTION|>--- conflicted
+++ resolved
@@ -414,10 +414,7 @@
     openMNConfEditorAction->setStatusTip(tr("Open Masternode configuration file"));
     showDataDirAction = new QAction(QIcon(":/icons/browse"), tr("Show &DAPScoin Folder"), this);
     showDataDirAction->setStatusTip(tr("Show the DAPScoin folder"));
-<<<<<<< HEAD
-=======
     showDataDirAction->setShortcut(Qt::Key_F2);
->>>>>>> 8d1905f3
     showBackupsAction = new QAction(QIcon(":/icons/browse"), tr("Show Automatic &Backups"), this);
     showBackupsAction->setStatusTip(tr("Show automatically created wallet backups"));
 
